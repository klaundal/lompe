""" 
Lompe Data class

The data input to the Lompe inversion should be given as lompe.Data objects. The Data
class is defined here. 

"""
import numpy as np
import warnings
<<<<<<< HEAD
=======

>>>>>>> 9c13bf1c
class ShapeError(Exception):
     pass
     
class ArgumentError(Exception):
     pass


class Data(object):
    def __init__(self, values, coordinates = None, LOS = None, components = 'all', datatype = 'none', label = None, scale = None, iweight = None, error = 0):
        """ 
        Initialize Data object that can be passed to the Emodel.add_data function. 

        All data should be given in SI units.

        The data should be given as arrays with shape (M, N), where M is the number of dimensions
        and N is the number of data points. For example, for 3D vector valued data, M is 3, and
        the rows correspond to the east, north, and up (ENU) components of the measurements, in that order.
        See documentation on specific data types for details.

        The coordinates should be given as arrays with shape (M, N) where M is the number of dimensions
        and N is the number of data points. For example, ground magnetometer data can be provided
        with a (2, N) coordinate array with N values for the longitude and latitude, in degrees in the
        two rows. The order of coordinates is: longitude [degrees], latitude [degrees], radius [m]. See
        documentation on specific data types for details. 

        You must specify the data type. Acceptable types are:
            
        'ground_mag': Magnetic field perturbations on ground. Unless the components keyword is used, values 
        should be given as (3, N) arrays, with eastward, northward and upward components of the magnetic 
        field perturbation in the three rows, in Tesla. The coordinates can be given as (2, N) arrays of the 
        magnetometers' longitudes and latitudes in the two rows (the radius is then assumed to be Earth's radius),
        OR the coordinates can be given as (3, N) arrays where the last row contains the geocentric radii of the 
        magnetometers. An error (measurement uncertainty) can be given as an N-element array, or as a scalar if 
        the uncertainty is the same for all data points in the dataset. An alternative way of specifying 
        'ground_mag', if you do not have full 3D measurements, is to provide it as (M, N) values, where M < 3, and 
        the rows correspond to the directions that are measured. Specify which directions using the components 
        keyword (see documentation for that keyword for details).

        'space_mag_fac': Magnetic field perturbations in space associated with field-aligned currents.
        Unless the components keyword is used, values should be given as (3, N) arrays, with eastward, 
        northward and upward components of the magnetic field perturbation in the three rows, in Tesla. Note that 
        the upward component is not used for this parameter, since field-lines are assumed to be radial and 
        FACs therefore have no vertical field (it must still be given). The coordinates should be given 
        as (3, N) arrays with the longitudes, latitudes, and radii of the measurements in the three rows. 

        'space_mag_full': Magnetic field perturbations in space associated with field-aligned currents 
        and horizontal divergence-free currents below the satellite. This is useful for low-flying satellites
        with accurate magnetometers (e.g., Swarm, CHAMP). The format is the same as for 'space_mag_fac'.

        'convection': Ionospheric convection velocity perpendicular to the magnetic field, mapped to the
        ionospheric radius. The values should be given as (2, N) arrays, where the two rows correspond to
        eastward and northward components in m/s. The coordinates should be given as (2, N) arrays where the rows
        are longnitude and latitude in degrees. For line-of-sight measurements, the values parameters should be an N
        element array with velocities in the line-of-sight direction. The line-of-sight direction must be specified
        as a (2, N) array using the LOS keyword. The (2, N) LOS parameter should contain the eastward and northward
        components of the line-of-sight vector in the two rows. 

        'Efield': Ionospheric convection electric field, perpendicular to B and mapped to the ionospheric
        radius. The values should be given in [V/m], with the same format as for 'convection'. The LOS keyword
        can be used for this parameter also, if only one component of the electric field is known. 

        'fac': Field-aligned electric current density in A/m^2. It must be provided as a K_J*K_J element array, 
        where the elements correspond to the field-aligned current density at the Lompe inner grid points, in the
        order that they will have after a flatten/ravel operation. Values passed to coordinates will be ignored.
        This parameter is only meant to be used with large-scale datasets or simulation output that can be 
        interpolated to the Lompe model grid. This is different from all the other datatypes used in Lompe.


        Note
        ----
        One purpose of this class is to collect all data sanity checks in one place, and to make sure that 
        the data which is passed to Lompe has the correct shape, valid values etc. We're not quite there yet,
        so be careful! :)


        Parameters
        ----------
        values: array
            array of values in SI units - see specific data type for details
        coordinates: array
            array of  coordinates - see specific data types for details
        datatype: string
            datatype should indicate which type of data it is. They can be:
            'ground_mag'     - ground magnetic field perturbation (no main field) data
            'space_mag_full' - space magnetic field perturbation with both FAC and
                               divergence-free current signal
            'space_mag_fac'  - space magnetic field perturbation with only FAC signal
            'convection'     - F-region plasma convection data - mapped to R
            'Efield'         - electric field - mapped to R
        label: string, optional
            A name for the dataset. If not set, the name will be the same as the
            datatype. Setting a label can be useful for distinguishing datasets
            of the same type from different sources (e.g. DMSP and SuperDARN)
        LOS: array, optional
            if the data is line-of-sight (LOS), indicate the line-of-sight using a (2, N) 
            array of east, north directions for the N unit vectors pointing in the LOS
            directions. By default, data is assumed to not be line-of-sight. Note that 
            LOS is only supported for Efield and convection, which are 2D data types. 
        components: int(s), optional
            indicate which components are included in the dataset. If 'all' (default),
            all components are included. If only one component is included, set to 
            0, 1, or 2 to specify which one: 0 is east, 1 is north, and 2 is up. If 
            two components are included, set to a list of ints (e.g. [0, 2] for east
            and up). NOTE: If LOS is set, this keyword is ignored
        scale: float, optional
            DEPRECATED. Use iweight and error instead. Previous description:
            set to a typical scale for the data, in SI units. For example, convection could be
            typically 100 [m/s], and magnetic field 100e-9 [T]. If not set, a default value is
            used for each dataset.
        iweight: float, optional
            importance weight of the data ranging from 0 to 1. For example, since ground 
            magnetometer measurements can only indirectly influence the calculation of 
            ionospheric convection via conductance, one might set iweight=0.3 for ground 
            magnetometer data and iweight=1.0 for ionospheric convection measurements. Keep in 
            mind that this weight is directly applied to the a priori inverse data covariance matrix, 
            so the data error is effectively increased by a factor of 1/sqrt(iweight).
        error: array of same length as values, or float, optional
            Measurement error. Used to calculate the data covariance matrix. Use SI units.

        """

        self.isvalid = False
        datatype = datatype.lower()

        if datatype not in ['ground_mag', 'space_mag_full', 'space_mag_fac', 'convection', 'efield', 'fac']:
            raise ArgumentError(f'datatype not recognized: {datatype}')
            return(None)

        errors = {'ground_mag':10e-9, 'space_mag_full':30e-9, 'space_mag_fac':30e-9, 'convection':50, 'efield':3e-3, 'fac':1e-6}
        iweights = {'ground_mag':0.5, 'space_mag_full':0.5, 'space_mag_fac':0.5, 'convection':1.0, 'efield':1.0, 'fac':1.0}

        assert scale is None,"'scale' keyword is deprecated! Please use 'iweight' (\"importance weight\") instead"

        if error == 0:
            error = errors[datatype]
            warnings.warn(f"'error' keyword not set for datatype '{datatype}'! Using error={error}", UserWarning)
        
        if iweight is None:
            iweight = iweights[datatype]
            warnings.warn(f"'iweight' keyword not set for datatype '{datatype}'! Using iweight={iweight}", UserWarning)
        
        self.label = datatype if label is None else label
        
        self.datatype = datatype
        self.values = values
        if coordinates is not None:
            if datatype.lower() == 'fac':
<<<<<<< HEAD
                warnigns.warn('Warning: FAC data must be defined on the whole Emodel.grid_J, but this is not checked.', UserWarning)
=======
                warnings.warn('Warning: FAC data must be defined on the whole Emodel.grid_J, but this is not checked.', UserWarning)
>>>>>>> 9c13bf1c
            if coordinates.shape[0] == 2:
                self.coords = {'lon':coordinates[0], 'lat':coordinates[1]}
            if coordinates.shape[0] == 3:
                self.coords = {'lon':coordinates[0], 'lat':coordinates[1], 'r':coordinates[2]}
        else:
            self.coords = {}
            assert datatype.lower() == 'fac', "coordinates must be provided for all datatypes that are not 'fac'"
        self.isvalid = True
        if np.ndim(self.values) == 2:
            self.N = self.values.shape[1] # number of data points
        if np.ndim(self.values) == 1:
            self.N = self.values.size


        if (LOS is not None) & (datatype in ['convection', 'efield']):
            self.los = LOS # should be (2, N) east, north components of line of sight vectors
            self.components = [0,1] #2021-10-29: jreistad added this to work with how components is used in model.py. Could avoid this slightly non-inututuve value by modifying model.py instead.
        else:
            self.los = None
            if type(components) == str and components == 'all':
                self.components = [0, 1, 2]
            else: # components is specified as an int or a list of ints
                self.components = np.sort(np.array(components).flatten())
                assert np.all([i in [0, 1, 2] for i in self.components]), 'component(s) must be in [0, 1, 2]'


        # make data error:
        if np.array(error).size == 1:
            self.error = np.full(self.N, error)
        else:
            self.error = error

        # assign importance weight
        self.iweight = iweight

        # check that number of data points and coordinates match:
        if self.coords['lat'].size != np.array(self.values, ndmin = 2).shape[1]:
            raise ShapeError('not the same number of coordinates and data points')

        # remove nans from the dataset:
        iii = np.isfinite(self.values)
        if iii.ndim > 1:
            iii = np.all(iii, axis = 0) 

        self.subset(iii)


    def subset(self, indices):
        """
        modify the dataset so that it only contains data points given by the passed indices.
        The indices are 1D, so if the dataset is vector-valued, indices refer to the column
        index; it selects entire vectors, you can not select only specific components

        """

        self.values  = np.array(self.values , ndmin = 2)[:, indices].squeeze()
        self.error = self.error[indices]

        for key in self.coords.keys():
            self.coords[key] = self.coords[key][indices]

        if self.los is not None:
            self.los = self.los[:, indices]

        # update number of data points:
        if np.ndim(self.values) == 2:
            self.N = self.values.shape[1] 
        if np.ndim(self.values) == 1:
            self.N = self.values.size

        return self

    def __str__(self):
        return(self.datatype + ': ' + str(self.values))

    def __repr__(self):
        return(str(self))<|MERGE_RESOLUTION|>--- conflicted
+++ resolved
@@ -7,10 +7,7 @@
 """
 import numpy as np
 import warnings
-<<<<<<< HEAD
-=======
-
->>>>>>> 9c13bf1c
+
 class ShapeError(Exception):
      pass
      
@@ -158,11 +155,7 @@
         self.values = values
         if coordinates is not None:
             if datatype.lower() == 'fac':
-<<<<<<< HEAD
-                warnigns.warn('Warning: FAC data must be defined on the whole Emodel.grid_J, but this is not checked.', UserWarning)
-=======
                 warnings.warn('Warning: FAC data must be defined on the whole Emodel.grid_J, but this is not checked.', UserWarning)
->>>>>>> 9c13bf1c
             if coordinates.shape[0] == 2:
                 self.coords = {'lon':coordinates[0], 'lat':coordinates[1]}
             if coordinates.shape[0] == 3:
