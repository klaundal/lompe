""" Model class """
import apexpy
import numpy as np
from scipy.interpolate import RectBivariateSpline, griddata
from secsy import get_SECS_B_G_matrices, get_SECS_J_G_matrices
from secsy import cubedsphere as cs
from ppigrf import igrf
from lompe.utils.time import yearfrac_to_datetime
from dipole import Dipole
from .varcheck import check_input, extrapolation_check
import scipy

RE = 6371.2e3 # Earth radius in meters

class Emodel(object):
    def __init__(self, grid,
                       Hall_Pedersen_conductance,
                       epoch = 2015., # epoch, decimal year, used for IGRF dependent calculations
                       dipole = False, # set to True to use dipole field and dipole coords
                       perfect_conductor_radius = None
                ):
        """
        Electric field model

        Example
        -------
        grid = cs.CSgrid(*gridparams)

        model = lompe.Emodel(grid, (Hall_function, Pedersen_function))

        model.add_data(my_Efield_dataset, datatype = 'Efield')
        model.add_data(my_ground_B_dataset, datatype = 'ground_mag')
        model.run_inversion()

        lompeplot(model, include_data = True) # plot all parameters


        Parameters
        ----------
        grid: CSgrid
            cubed sphere grid
        Hall_Pedersen_conductance: tuple of functions
            provide a tuple of functions of lon, lat that returns
            Hall and Pedersen conductances, respectively.
        epoch: float, optional
            Decimal year, used in calculations of IGRF magnetic field and in
            calculation of magnetic coordinates. Set to 2015. by default
        dipole: bool or float, optional
            Set to True to use dipole magnetic field instead of IGRF. If True, all
            coords are assumed to be dipole coordinates. Useful for idealized calculations.
            Default is False
        perfect_conductor_radius: float, optional
            An option for different handling of ground induced currents. This keyword can be used to specify
            the radius (< grid.R) of a spherical shell that is a perfect conductor, at which induced currents 
            in the ground cancel Br from space currents (Juusola et al. 2016 doi:10.1002/2016JA022961). If 
            set to None (default), ground delta B will be modeled exclusively in terms of space currents
        """
        # options
        self.perfect_conductor_radius = perfect_conductor_radius
        self.dipole = dipole
        self.epoch = epoch

        # set up inner and outer grids:
        self.grid_J = grid # inner
        self.R = self.grid_J.R
        xi_e  = np.hstack((self.grid_J.xi_mesh[0]    , self.grid_J.xi_mesh [0 , - 1] + self.grid_J.dxi )) - self.grid_J.dxi /2 
        eta_e = np.hstack((self.grid_J.eta_mesh[:, 0], self.grid_J.eta_mesh[-1,   0] + self.grid_J.deta)) - self.grid_J.deta/2 
        self.grid_E = cs.CSgrid(cs.CSprojection(self.grid_J.projection.position, self.grid_J.projection.orientation),
                               self.grid_J.L + self.grid_J.Lres, self.grid_J.W + self.grid_J.Wres, self.grid_J.Lres, self.grid_J.Wres, 
                               edges = (xi_e, eta_e), R = self.R) # outer

        self.lat_J, self.lon_J = np.ravel( self.grid_J.lat ), np.ravel( self.grid_J.lon )
        self.lat_E, self.lon_E = np.ravel( self.grid_E.lat ), np.ravel( self.grid_E.lon )

        # set SECS singularity limit so it covers the cell:
        self.secs_singularity_limit = np.min([self.grid_J.Wres, self.grid_J.Lres])/2

        # dictionary of functions that belong to different datasets:
        self.matrix_func = {'ground_mag':self._B_df_matrix,
                            'convection':self._v_matrix,
                            'efield':self._E_matrix,
                            'space_mag_fac':self._B_cf_matrix,
                            'space_mag_full':self._B_cf_df_matrix,
                            'fac':self.FAC_matrix}

        self.clear_model(Hall_Pedersen_conductance = Hall_Pedersen_conductance)

        # calculate main field values for all grid points
        refh = (self.R - RE) * 1e-3 # apex reference height [km] - also used for IGRF altitude
        if self.dipole:
            Bn, Bu = Dipole(self.epoch).B(self.lat_E, self.grid_E.R * 1e-3)
            Be = np.zeros_like(Bn)
        else: # use IGRF
            Be, Bn, Bu = igrf(self.lon_E, self.lat_E, refh, yearfrac_to_datetime([self.epoch]))
        Be, Bn, Bu = Be * 1e-9, Bn * 1e-9, Bu * 1e-9 # nT -> T
        self.B0 = np.sqrt(Be**2 + Bn**2 + Bu**2).reshape((1, -1))
        self.Bu = Bu.reshape((1, -1))

        if not np.allclose(np.sign(self.Bu), np.sign(self.Bu.flatten()[0])):
            raise Exception('your covers two magnetic hemispheres. It should not')
        self.hemisphere = -np.sign(self.Bu.flatten()[0]) # 1 for north, -1 for south

        # calculate gradient and divergence matrices for inner grid:
        self.De, self.Dn = self.grid_J.get_Le_Ln()
        self.Ddiv = self.grid_J.divergence()

        # Matrices to json.loadsuate electric field on inner grid:
        self.Ee, self.En = self._E_matrix()
        self.Ee, self.En = self.Ee, self.En

        # Matrices to evaluate velocity field on inner grid:
        self.Ve, self.Vn = self._v_matrix()

        # cell area matrix:
        dxi, deta, A = self.grid_J.projection.differentials(self.grid_J.xi , self.grid_J.eta,
                                                            self.grid_J.dxi, self.grid_J.deta, R = self.R)
        self.A = np.diag(np.ravel(A))

        # curl/divergence distribution matrix Q:
        self.Q = np.eye(self.grid_J.size) - self.A.dot(np.full((self.grid_J.size, self.grid_J.size), 1 / (4 * np.pi * self.R**2)))

        # inverse of QA
        self.QiA = np.linalg.pinv(self.Q, hermitian = True).dot(self.A)

        # matrix L that calculates derivative in magnetic eastward direction on grid_E:
        De2, Dn2 = self.grid_E.get_Le_Ln()
        if self.dipole: # L matrix gives gradient in eastward direction
            self.L = De2
            self.LTL = self.L.T.dot(self.L)
        else: # L matrix gives gradient in QD eastward direction
            apx = apexpy.Apex(epoch, refh = refh)
            f1, f2 = apx.basevectors_qd(self.grid_E.lat.flatten(), self.grid_E.lon.flatten(), refh)
            f1 = f1/np.linalg.norm(f1, axis = 0)
            self.L = De2 * f1[0].reshape((-1, 1)) + Dn2 * f1[1].reshape((-1, 1))
            self.LTL = self.L.T.dot(self.L)


    def clear_model(self, Hall_Pedersen_conductance = None):
        """ Reset data and model vectors

        parameters
        ----------
        Hall_Pedersen_conductance: tuple, optional
            provide a tuple of functions of lat, lon that returns
            Hall and Pedersen conductances, respectively. If not provided,
            the previous conductance model is kept
        """
        self.m = None # clear electric field model parameters

        # dictionary of lists to store datasets in
        self.data = {'efield':[], 'convection':[], 'ground_mag':[], 'space_mag_full':[], 'space_mag_fac':[], 'fac':[]}

        # Hall and Pedersen conductance - either inversion or functions:
        if Hall_Pedersen_conductance != None:

            _h, _p = Hall_Pedersen_conductance
            self.hall_conductance     = lambda lon = self.grid_J.lon, lat = self.grid_J.lat: _h(lon, lat)
            self.pedersen_conductance = lambda lon = self.grid_J.lon, lat = self.grid_J.lat: _p(lon, lat)

    def save(self, time=0, parameters_to_save='all', **kwargs):
        """
        For saving the model and/or the lompe output. Calls lompe.utils.save_load_utiles.save_model
    
        Parameters
        ----------
        model : lompe.Emodel
            lompe model object.
        parameters_to_save : list, optional
            string or list informing what shall be in the a xarray dataset. 
            possible stand alone strings or strings in list: 'all', 'all model', 'all output', 'model', 
            'data locations', 'efield', 'convection', 'ground_mag', 'electric_current', 'space_mag_fac',
            'space_mag_full', 'fac', 'hall', 'pedersen', 'secs_current'
            
            The default is 'all'
    
             result of each string:
            → 'all' will save all model information (read 'all model') and all lompe outputs (read 'all output')
            
            → 'all model' will save model amplitudes, conductance (allowing the recreation
               of the lompe Emodel object) and data locations (allowing the creation of a DummyData object that has reduced
               functionality compared to lompe Data object)
            → 'all output' will save: ['efield','convection', 'ground_mag', 'electric_current', 
                                                 'space_mag_fac', 'space_mag_full','fac', 'hall','pedersen','secs_current']
                (read each item)
            → 'efield' will save the electric field using Emodel.E
            → 'convection' will save the convection using Emodel.v
            → 'ground_mag' will save the ground magnetic field using Emodel.B_ground
            → 'electric_current' will save the ionospheric currents using Emodel.j
            → 'space_mag_fac' wil save the magnetic field resulting from the 
                field aligned currents using Emodel.B_space_FAC
            → 'space_mag_fall' will save the full space magnetic field using Emodel.B_space
            → 'fac' will save the field aligned currents using Emodel.FAC
            → 'hall' will save the hall conductance using Emodel.hall_conductance,
                this will always be activated if the 'model' is saved
            → 'pedersen' will save the pedersen conductance using Emodel.pedersen_conductance.
                this will always be saved if the 'model' is saved
            → 'secs_current' will save the horizontal ionospheric currents using
                secs pole amplitudes using Emodel.get_SECS_currents
            
            read the doc strings of each relevant function for more information
            
        time : int/float/datetime/timedelta, optional
            a quantity that indentifies the time of the dataset. 
            The default is 0 and will be changed when append is True to 1+ the maximum of the existing file. 
            It is recommened to choose a value when working with multiple times.
        **kwargs : dict
            key arguments to be passed to the lompe.utils.save_load_utiles.save_model function.
            (read lompe.utils.save_load_utiles.save_model doc string for more information)
            
            Some possible kwargs (copied from lompe.utils.save_load_utiles.save_model doc string)
            file_name : str/bool, optional
                A string containing the path and name of the xarray file if you wish to save using this function. 
                The default is False and no save will be made.
            append : bool, optional
                If filename is provided the current dataset will be added on to the existing dataset if it exists. 
                The default is True and the dataset will be added to the existing.
    
        Raises
        ------
        ArgumentError
            An error for when there is a problem with one of the provided arguments.
    
        Returns
        -------
        Dataset : xarray.Dataset
            An xarray dataset containing the requested information and information for the cubed sphere grids 
            that will allow them to be recreated.
    
        """
        from lompe.utils import save_model
        return save_model(self, time=time, save=parameters_to_save, **kwargs)
        
    def run_inversion(self, l1 = 0, l2 = 0,
                      data_density_weight = True, perimeter_width = 10,
                      **kwargs):
        """ Calculate model vector

        Uses all the data that has been added to solve full system of
        equations for electric field model vector.

        Parameters
        ----------
        l1 : float
            Damping parameter for model norm
        l2 : float
            Damping parameter for variation in the magnetic eastward direction
        data_density_weight : bool, optional
            Set to True to apply weights that are inversely proportional
            to data density. 
        perimeter_width: int, optional
            The number of grid cells with which the grid area will be expanded
            when choosing the data to be included in the inversion. Default is 10,
            which means that a 10 cell wide perimeter around the model inner
            grid will be included. 

        **kwargs : dict
            key arguments to be passed to the scipy.linalg.lstsq (e.g., 'cond', 'lapack_driver').
            
        """

        # initialize G matrices
        #self._G = np.empty((0, self.grid_E.size))
        #self._d = np.empty( 0)
        #self._w = np.empty( 0)

        # make expanded grid for calculation of data density:
        self.biggrid = cs.CSgrid(self.grid_J.projection,
                                 self.grid_J.L + 2 * perimeter_width * self.grid_J.Lres, self.grid_J.W + 2 * perimeter_width * self.grid_J.Wres,
                                 self.grid_J.Lres, self.grid_J.Wres,
                                 R = self.R )
        
        GTGs = []
        GTds = []

        iweights = []
        for dtype in self.data.keys(): # loop through data types
            for ds in self.data[dtype]: # loop through the datasets within each data type
                iweights.append(ds.iweight)
        
        if np.max(iweights) != 1:
            print('The provided iweights were re-scaled so max(iweights)=1')
            iweights = np.array(iweights)/np.max(iweights)
        
        ii = 0
        for dtype in self.data.keys(): # loop through data types
            for ds in self.data[dtype]: # loop through the datasets within each data type
                # skip data points that are outside biggrid:
                ds = ds.subset(self.biggrid.ingrid(ds.coords['lon'], ds.coords['lat']))
                
                if 'mag' in dtype:
                    Gs = np.split(self.matrix_func[dtype](**ds.coords), 3, axis = 0)
                    G = np.vstack([G_ for i, G_ in enumerate(Gs) if i in ds.components])
                if dtype in ['efield', 'convection']:
                    Gs = self.matrix_func[dtype](**ds.coords)
                    G = np.vstack([G_ for i, G_ in enumerate(Gs) if i in ds.components])
                if dtype == 'fac':
                    G = np.vstack(self.matrix_func[dtype](**ds.coords))

                if (dtype in ['convection', 'efield']) & (ds.los is not None): # deal with line of sight data:
                    Ge, Gn = np.split(G, 2, axis = 0)
                    G = Ge * ds.los[0].reshape((-1, 1)) + Gn * ds.los[1].reshape((-1, 1))

                # calculate weights based on data density:
                if data_density_weight:
                    bincount = self.biggrid.count(ds.coords['lon'], ds.coords['lat'])
                    i, j = self.biggrid.bin_index(ds.coords['lon'], ds.coords['lat'])
                    spatial_weight = 1. / np.maximum(bincount[i, j], 1)
                    spatial_weight[i == -1] = 1
                    if ds.values.ndim == 2: # stack weights for each component in dataset.values:
                        spatial_weight = np.tile(spatial_weight, ds.values.shape[0])
                else:
                    spatial_weight = np.ones(ds.values.size)

                dimensions = np.array(ds.values, ndmin = 2).shape[0]
                error = np.tile(ds.error, dimensions)
                
                w_i = spatial_weight * 1/(error**2) * iweights[ii]
                if iweights[ii] != 1:
                   print('{}: Measurement uncertainty effectively changed from {} to {}'.format(dtype, np.median(error), np.median(error)/np.sqrt(iweights[ii])))
                                
                #self._G = np.vstack((self._G, G))
                #self._d = np.hstack((self._d, np.hstack(ds.values)))
                #self._w = np.hstack((self._w, w_i))

                GTG_i = G.T.dot(np.diag(w_i)).dot(G)
                GTd_i = G.T.dot(np.diag(w_i)).dot(np.hstack(ds.values))
                
                GTGs.append(GTG_i)
                GTds.append(GTd_i)
                ii += 1         

        self.GTG = np.sum(np.array(GTGs), axis=0)
        self.GTd = np.sum(np.array(GTds), axis=0)

        # regularization
        if (l1 > 0 or l2 > 0):
            gtg_mag = np.median(np.diagonal(self.GTG))
            ltl_mag = np.median(self.LTL.diagonal())
            GG = self.GTG + l1*gtg_mag * np.eye(self.GTG.shape[0]) + l2 * gtg_mag / ltl_mag * self.LTL
        else:
            GG = self.GTG
        
        if 'rcond' in kwargs.keys():
            warnings.warn("'rcond' keyword (and use of np.linalg.lstsq) is deprecated! Use kw 'cond' (for scipy.linalg.lstsq) instead")
            kwargs['cond'] = kwargs['rcond']
        if 'cond' not in kwargs.keys():
            kwargs['cond'] = None
        
        if 'lapack_driver' not in kwargs.keys():
            kwargs['lapack_driver'] = 'gelsd'
<<<<<<< HEAD

        self.Cmpost = scipy.linalg.lstsq(GG, np.eye(GG.shape[0]), **kwargs)[0]
        self.Rmatrix = self.Cmpost.dot(self.GTG)
        self.m = self.Cmpost.dot(self.GTd)

=======

        self.Cmpost = scipy.linalg.lstsq(GG, np.eye(GG.shape[0]), **kwargs)[0]
        self.Rmatrix = self.Cmpost.dot(self.GTG)
        self.m = self.Cmpost.dot(self.GTd)

>>>>>>> b84f7199
        return (self.GTG, self.GTd)

    def calc_resolution(self, innerGrid=True):
        
        '''
        Calculate spatial resolution following Madelaire et al. [2023]
        '''
        
        # Get res in km
        colatxi = 90 - self.grid_E.lat
        lonxi = self.grid_E.lon
        d2r = np.pi/180

        xxi = self.R*1e-3 * np.sin(colatxi*d2r) * np.cos(lonxi*d2r)
        yxi = self.R*1e-3 * np.sin(colatxi*d2r) * np.sin(lonxi*d2r)
        zxi = self.R*1e-3 * np.cos(colatxi*d2r)

        euclidxi = np.median(np.sqrt(np.diff(xxi, axis=1)**2 + np.diff(yxi, axis=1)**2 + np.diff(zxi,axis=1)**2))
        euclideta = np.median(np.sqrt(np.diff(xxi, axis=0)**2 + np.diff(yxi, axis=0)**2 + np.diff(zxi,axis=0)**2))
        
        # Left right function
        def left_right(PSF_i, fraq=0.5):
        
            i_max = np.argmax(PSF_i)    
            PSF_max = PSF_i[i_max]
            
            j = 0
            i_left = 0
            left_edge = True
            while (i_max - j) >= 0:
                if PSF_i[i_max - j] < fraq*PSF_max:
                
                    dPSF = PSF_i[i_max - j + 1] - PSF_i[i_max - j]
                    dx = (fraq*PSF_max - PSF_i[i_max - j]) / dPSF
                    i_left = i_max - j + dx
                
                    left_edge = False
                
                    break
                else:
                    j += 1

            j = 0
            i_right = len(PSF_i) - 1
            right_edge = True
            while (i_max + j) < len(PSF_i):
                if PSF_i[i_max + j] < fraq*PSF_max:
                
                    dPSF = PSF_i[i_max + j] - PSF_i[i_max + j - 1]
                    dx = (fraq*PSF_max - PSF_i[i_max + j - 1]) / dPSF
                    i_right = i_max + j - 1 + dx 
                
                    right_edge = False
                
                    break
                else:
                    j += 1
        
            flag = True
            if left_edge and right_edge:
                print('I think something is wrong')
                flag = False
            elif left_edge:
                i_left = i_max - (i_right - i_max)
                flag = False
            elif right_edge:
                i_right = i_max + (i_max - i_left)
                flag = False
        
            return i_left, i_right, i_max, flag
        
        # Allocate space
        xiRes = np.zeros(self.grid_E.shape)
        etaRes = np.zeros(self.grid_E.shape)
        xiResFlag = np.zeros(self.grid_E.shape)
        etaResFlag = np.zeros(self.grid_E.shape)
        resL = np.zeros(self.grid_E.shape)
        
        # Loop over all PSFs
        for i in range(xiRes.size):
                        
            row = i//xiRes.shape[1]
            col = i%xiRes.shape[1]
            
            PSF = abs(self.Rmatrix[:, i]).reshape(self.grid_E.shape)
            
            ii = np.argmax(PSF)
            rowPSF = ii//self.grid_E.shape[1]
            colPSF = ii%self.grid_E.shape[1]
            
            dxi = abs(colPSF - col) * euclidxi
            deta = abs(rowPSF - row) * euclideta
            
            resL[row, col] = np.sqrt(dxi**2 + deta**2)
            
            PSF_xi = np.sum(PSF, axis=0)
            if innerGrid:
                PSF_xi[0] = 0.99*np.max(PSF_xi[1:-1])
                PSF_xi[-1] = 0.99*np.max(PSF_xi[1:-1])
            i_left, i_right, i_max, flag = left_right(PSF_xi)
            xiRes[row, col] = euclidxi * (i_right - i_left)
            xiResFlag[row, col] = flag
            
            PSF_eta = np.sum(PSF, axis=1)
            if innerGrid:
                PSF_eta[0] = 0.99*np.max(PSF_eta[1:-1])
                PSF_eta[-1] = 0.99*np.max(PSF_eta[1:-1])
            i_left, i_right, i_max, flag = left_right(PSF_eta)
            etaRes[row, col] = euclideta * (i_right - i_left)
            etaResFlag[row, col] = flag
        
        if innerGrid:
            xiResFlag[:, [0, -1]] = 0
            xiResFlag[[0, -1], :] = 0
            etaResFlag[:, [0, -1]] = 0            
            etaResFlag[[0, -1], :] = 0
        
        self.xiRes = xiRes
        self.etaRes = etaRes
        self.xiResFlag = xiResFlag
        self.etaResFlag = etaResFlag
        self.resL = resL

    def add_data(self, *datasets):
        """
        Add object of type lompe.Data to the model.
        If the function call is successful, the data will be used
        in next call to self.run_inversion()

        Parameters
        ----------
        datasets : lompe.Data
            one or more lompe datasets

        Note
        ----
        To remove data from model object without erasing all other
        matrices, call self.clear_model()

        """

        for dataset in datasets:
            if not dataset.isvalid:
                raise Exception('invalid dataset')

            dtype = dataset.datatype.lower()


            if dtype in self.data.keys():
                self.data[dtype].append(dataset)
            else:
                print('You passed {}, which is not in {} - ignored'.format(dtype, list(self.data.keys())))


    # ELECTRIC FIELD
    @check_input
    def _E_matrix(self, lon = None, lat = None, return_shape = False):
        """
        Calculate matrix that relates electric field measurements to
        model vector.

        Not intended to be called by user in standard use case
        """

        Ee, En = get_SECS_J_G_matrices(lat, lon, self.lat_E, self.lon_E,
                                       current_type = 'curl_free',
                                       RI = self.R,
                                       singularity_limit = self.secs_singularity_limit)

        return Ee, En

    @extrapolation_check
    def E(self, lon = None, lat = None):
        """
        Calculate electric field vector components

        Requires the model vector to be defined.

        Parameters
        ----------
        lon : array, optional
            Longitudes [degrees] of the evaluation points, default is center of interior grid points.
            Must have same shape as lat
        lat : array, optional
            Latitudes [degrees] of the evaluation points, default is center of interior grid points.
            Must have same shape as lon

        Returns
        -------
        Ee : array
            Eastward components of the electric field [V/m]. Same shape as lon / lat
        En : array
            Northward components of the electric field [V/m]. Same shape as lon / lat
        """

        if self.m is None:
            raise Exception('Model vector not defined yet. Add data and call run_inversion()')

        Ee, En, shape = self._E_matrix(lon, lat, return_shape = True)
        return Ee.dot(self.m).reshape(shape), En.dot(self.m).reshape(shape)


    @check_input
    def E_pot(self, lon = None, lat = None):
        """
        Calculate electric potential

        Requires the model vector to be defined.

        Parameters
        ----------
        lon : array, optional
            Longitudes [degrees] of the evaluation points, default is center of interior grid points.
            Must have same shape as lat
        lat : array, optional
            Latitudes [degrees] of the evaluation points, default is center of interior grid points.
            Must have same shape as lon

        Returns
        -------
        V : array
            Electric potential [V] at lon, lat. The shape is NOT preserved (output is flattened).
            Note that only the gradient in potential is constrained, so any constant can
            be added to the output.
        """

        if self.m is None:
            raise Exception('Model vector not defined yet. Add data and call run_inversion()')

        G = get_SECS_J_G_matrices(lat, lon, self.lat_E, self.lon_E,
                                  current_type = 'potential',
                                  RI = self.R,
                                  singularity_limit = self.secs_singularity_limit)

        return G.dot(self.m)


    # CONVECTION VELOCITY
    @check_input
    def _v_matrix(self, lon = None, lat = None, return_shape = False):
        """
        Calculate matrix that relates convection measurements to
        model vector.

        Not intended to be called by user in standard use case
        """

        Ee, En = self._E_matrix(lon, lat)
        Ve, Vn = En * self.Bu / self.B0**2, -Ee * self.Bu / self.B0**2
        # TODO: take into account horizontal components in B

        return Ve, Vn

    @extrapolation_check
    def v(self, lon = None, lat = None):
        """
        Calculate velocity vector components

        Requires the model vector to be defined.

        Parameters
        ----------
        lon : array, optional
            Longitudes [degrees] of the evaluation points, default is center of interior grid points.
            Must have same shape as lat
        lat : array, optional
            Latitudes [degrees] of the evaluation points, default is center of interior grid points.
            Must have same shape as lon

        Returns
        -------
        ve : array
            Eastward components of the convection velocity [m/s]. Same shape as lon / lat
        vn : array
            Northward components of the convection velocity [m/s]. Same shape as lon / lat
        """

        if self.m is None:
            raise Exception('Model vector not defined yet. Add data and call run_inversion()')

        Ve, Vn, shape = self._v_matrix(lon, lat, return_shape = True)
        return Ve.dot(self.m).reshape(shape), Vn.dot(self.m).reshape(shape)



    # MAGNETIC FIELDS
    @check_input
    def _B_df_matrix(self, lon = None, lat = None, r = None, return_shape = False, return_poles = False):
        """
        Calculate matrix that relates divergence-free magnetic field values to
        model vector.

        Call this function with return_poles = True to get the DF SECS amplitudes

        Not intended to be called by user in standard use case
        """

        He, Hn, Hu = get_SECS_B_G_matrices(lat, lon, r, self.lat_J, self.lon_J,
                                           current_type = 'divergence_free',
                                           RI = self.R,
                                           singularity_limit = self.secs_singularity_limit,
                                           induction_nullification_radius = self.perfect_conductor_radius)

        H = np.vstack((He, Hn, Hu))

        Ee, En = self.Ee, self.En # electric field design matrices
        E = np.vstack((Ee, En))

        # column vectors of conductance:
        SH = np.ravel(self.hall_conductance()    ).reshape((-1, 1))
        SP = np.ravel(self.pedersen_conductance()).reshape((-1, 1))

        # combine:
        HQiA = H.dot(self.QiA)
        c = - self.Dn.dot(SP) * Ee + self.De.dot(SP) * En \
            - self.Dn.dot(SH) * En * self.hemisphere \
            - self.De.dot(SH) * Ee * self.hemisphere \
            - SH * self.Ddiv.dot(E) * self.hemisphere

        if return_poles:
            return self.QiA.dot(c).dot(self.m)
        else:
            return HQiA.dot(c)


    @check_input
    def _B_cf_matrix(self, lon = None, lat = None, r = None, return_shape = False, return_poles = False):
        """
        Calculate matrix that relates magnetic field of curl-free currents to
        model vector.

        Call this function with return_poles = True to get the CF SECS amplitudes

        Not intended to be called by user in standard use case
        """

        He, Hn, Hu = get_SECS_B_G_matrices(lat, lon, r, self.lat_J, self.lon_J,
                                           current_type = 'curl_free',
                                           RI = self.R,
                                           singularity_limit = self.secs_singularity_limit)


        H = np.vstack((He, Hn, Hu))

        Ee, En = self.Ee, self.En # electric field design matrices
        E = np.vstack((Ee, En))

        # column vectors of conductance:
        SH = np.ravel(self.hall_conductance()    ).reshape((-1, 1))
        SP = np.ravel(self.pedersen_conductance()).reshape((-1, 1))

        # combine:
        HQiA = H.dot(self.QiA)
        d = - self.Dn.dot(SH) * Ee * self.hemisphere \
            + self.De.dot(SH) * En * self.hemisphere \
            + self.De.dot(SP) * Ee + self.Dn.dot(SP) * En \
            + SP * self.Ddiv.dot(E)

        if return_poles: # return SECS poles
            return self.QiA.dot(d).dot(self.m)
        else:
            return HQiA.dot(d)

    @check_input
    def _B_cf_df_matrix(self, lon = None, lat = None, r = None, return_shape = False):
        """
        Calculate matrix that relates magnetic fields of both curl-free and 
        divergence-free currents to model vector.

        Not intended to be called by user in standard use case
        """

        BBB_df = self._B_df_matrix(lon, lat, r)
        BBB_cf = self._B_cf_matrix(lon, lat, r)
        return BBB_df + BBB_cf


    @extrapolation_check
    def B_ground(self, lon = None, lat = None, r = None):
        """
        Calculate ground magnetic field perturbation vectors

        Requires the model vector to be defined.

        Parameters
        ----------
        lon : array, optional
            Longitudes [degrees] of the evaluation points, default is center of *outer* grid points,
            (see self.grid_E). Must have same shape as lat
        lat : array, optional
            Latitudes [degrees] of the evaluation points, default is center of *outer* grid points,
            (see self.grid_E). Must have same shape as lon
        r : array, optional
            Radius [m] of the evaluation points, default is Earth radius. Must have a shape that is
            consistent with lon and lat. Broadcasting rules apply


        Returns
        -------
        Be : array
            Eastward components of the ground magnetic field perturbation [T]. Same shape as lon / lat
        Bn : array
            Northward components of the ground magnetic field perturbation [T]. Same shape as lon / lat
        Bu : array
            Upward components of the ground magnetic field perturbation [T]. Same shape as lon / lat

        """

        if self.m is None:
            raise Exception('Model vector not defined yet. Add data and call run_inversion()')

        BBB, shape = self._B_df_matrix(lon, lat, r, return_shape = True)
        Be, Bn, Bu = np.split(np.ravel(BBB.dot(self.m)), 3)

        return Be.reshape(shape), Bn.reshape(shape), Bu.reshape(shape)

    @extrapolation_check
    def B_space(self, lon = None, lat = None, r = None, include_df = True):
        """
        Calculate space magnetic field perturbation vectors

        Requires the model vector to be defined.

        Parameters
        ----------
        lon : array, optional
            Longitudes [degrees] of the evaluation points, default is center of *outer* grid points,
            (see self.grid_E). Must have same shape as lat
        lat : array, optional
            Latitudes [degrees] of the evaluation points, default is center of *outer* grid points,
            (see self.grid_E). Must have same shape as lon
        r : array, optional
            Radius [m] of the evaluation points, default is the radius corresponding to twice the
            height of the ionosphere. Must have a shape that is consistent with lon and lat.
            Broadcasting rules apply

        Returns
        -------
        Be : array
            Eastward components of the space magnetic field perturbation [T]. Same shape as lon / lat
        Bn : array
            Northward components of the space magnetic field perturbation [T]. Same shape as lon / lat
        Bu : array
            Upward components of the space magnetic field perturbation [T]. Same shape as lon / lat
        """

        if self.m is None:
            raise Exception('Model vector not defined yet. Add data and call run_inversion()')

        # handle default r:
        if r is None: r = self.R * 2 - RE

        BBB, shape = self._B_cf_matrix(lon, lat, r, return_shape = True)
        Be, Bn, Bu = np.split(np.ravel(BBB.dot(self.m)), 3)

        if include_df:
            BBB = self._B_df_matrix(lon, lat, r, return_shape = False)
            Be_df, Bn_df, Bu_df = np.split(np.ravel(BBB.dot(self.m)), 3)
            Be, Bn, Bu = Be + Be_df, Bn + Bn_df, Bu + Bu_df

        return Be.reshape(shape), Bn.reshape(shape), Bu.reshape(shape)

    @extrapolation_check
    def B_space_FAC(self, lon = None, lat = None, r = None):
        """
        Calculate the space magnetic field perturbation vectors that
        correspond to field-aligned currents. Ignoring the effect of
        divergence-free currents.

        Requires the model vector to be defined.

        Parameters
        ----------
        lon : array, optional
            Longitudes [degrees] of the evaluation points, default is center of *outer* grid points,
            (see self.grid_E). Must have same shape as lat
        lat : array, optional
            Latitudes [degrees] of the evaluation points, default is center of *outer* grid points,
            (see self.grid_E). Must have same shape as lon
        r : array, optional
            Radius [m] of the evaluation points, default is the radius corresponding to twice the
            height of the ionosphere. Must have a shape that is consistent with lon and lat.
            Broadcasting rules apply

        Returns
        -------
        Be : array
            Eastward components of the space magnetic field perturbation [T]. Same shape as lon / lat
        Bn : array
            Northward components of the space magnetic field perturbation [T]. Same shape as lon / lat
        Bu : array
            Upward components of the space magnetic field perturbation [T]. Same shape as lon / lat
        """

        return self.B_space(lon = lon, lat = lat, r = r, include_df = False)

    @extrapolation_check
    def FAC_matrix(self, lon = None, lat = None):
        """
        Calculate matrix that relates FAC densities to electric field model
        parameters. The output matrix is intended to use with FACs defined
        each grid cell. It will have shape K_J x K_J, where K_J is the number of
        interior grid cells.

        Intended for "regional M-I coupling": Specify conductance and FACs
        and get get back everything else.
        """

        Ee, En = self.Ee, self.En # electric field design matrices

        # column vectors of conductance:
        SH = np.ravel(self.hall_conductance()    ).reshape((-1, 1))
        SP = np.ravel(self.pedersen_conductance()).reshape((-1, 1))

        # current matrices (N x M)
        JE = SP * Ee + SH * En * self.hemisphere
        JN = SP * En - SH * Ee * self.hemisphere
        J  = np.vstack((JE, JN))

        return -self.Ddiv.dot(J)


    # CURRENTS
    @check_input
    def j(self, lon = None, lat = None):
        """
        Calculate the horizontal ionospheric surface current density

        Requires the model vector to be defined.

        Parameters
        ----------
        lon : array, optional
            Longitudes [degrees] of the evaluation points, default is center of interior grid points.
            Must have same shape as lat
        lat : array, optional
            Latitudes [degrees] of the evaluation points, default is center of interior grid points.
            Must have same shape as lon

        Returns
        -------
        je : array
            Eastward components of the horizontal surface current density [A/m]. Same shape as lon / lat
        jn : array
            Northward components of the horizontal surface current density [A/m]. Same shape as lon / lat

        See also
        --------
        get_SECS_currents : Calculate current based on SECS, not Ohm's law (should be consistent!)
        """

        shape = np.broadcast(lon, lat).shape

        # get conductances
        SH = self.hall_conductance(    lon, lat)
        SP = self.pedersen_conductance(lon, lat)

        # electric field:
        Ee, En = self.E(lon, lat)

        je = Ee * SP + SH * En * self.hemisphere
        jn = En * SP - SH * Ee * self.hemisphere

        return je.reshape(shape), jn.reshape(shape)


    @check_input
    def FAC(self, lon = None, lat = None):
        """
        Calculate the upward volume current density. The calculation is performed by
        estimating the divergence of the Ohm's law currents.

        Requires the model vector to be defined.

        Parameters
        ----------
        lon : array, optional
            Longitudes [degrees] of the evaluation points, default is center of exterior grid points (grid_E).
            Must have same shape as lat
        lat : array, optional
            Latitudes [degrees] of the evaluation points, default is center of exterior grid points (grid_E).
            Must have same shape as lon

        Returns
        -------
        ju : array
            Upward current density [A/m^2]

        Note
        ----
        The FACs are calculated on grid using numerical differentiation, and then interpolated
        to the requested coordinates using griddata.

        """

        shape = np.broadcast(lon, lat).shape

        # get conductances on grid
        SH = self.hall_conductance(    self.grid_J.lon.flatten(), self.grid_J.lat.flatten())
        SP = self.pedersen_conductance(self.grid_J.lon.flatten(), self.grid_J.lat.flatten())

        # electric field on grid:
        Ee, En = self.E(self.grid_J.lon.flatten(), self.grid_J.lat.flatten())
        Ee, En = Ee, En

        # currents on grid
        je = Ee * SP + SH * En * self.hemisphere
        jn = En * SP - SH * Ee * self.hemisphere

        # upward current on grid is negative divergence:
        ju_ = -self.Ddiv.dot(np.hstack((je, jn)))

        # interpolate to desired coords if necessary
        xi, eta = self.grid_J.projection.geo2cube(lon, lat) # cs coords
        try: # if the input grid is equal grid_J, skip interpolation
            if np.all(np.isclose(xi - self.grid_J.xi.flatten(), 0)) & \
               np.all(np.isclose(eta - self.grid_J.eta.flatten(), 0)):
                return ju_.reshape(shape)
        except:
            pass

        gridcoords = np.vstack((self.grid_J.xi.flatten(), self.grid_J.eta.flatten())).T
        ju = griddata(gridcoords, ju_, np.vstack((xi, eta)).T)

        # return
        return ju.reshape(shape)


    @check_input
    def get_SECS_currents(self, lon = None, lat = None):
        """
        Calculate the horizontal ionospheric surface current density,
        using the SECS pole amplitudes instead of Ohm's law. Should be
        consistent with the output of self.j(), and could be used to
        check that the model representation is ok. Deviations could be
        due to inaccuracies in the finite difference evaluations, and
        would suggest improving the grid resolution (or the finite
        difference code...)

        Requires the model vector to be defined.

        Parameters
        ----------
        lon : array, optional
            Longitudes [degrees] of the evaluation points, default is center of interior grid points.
            Must have same shape as lat
        lat : array, optional
            Latitudes [degrees] of the evaluation points, default is center of interior grid points.
            Must have same shape as lon

        Returns
        -------
        je : array
            Eastward components of the horizontal surface current density [A/m]. Same shape as lon / lat
        jn : array
            Northward components of the horizontal surface current density [A/m]. Same shape as lon / lat
        """

        shape = np.broadcast(lon, lat).shape

        S_cf = -self._B_cf_matrix(return_poles = True)
        S_df =  self._B_df_matrix(return_poles = True)

        Be_cf, Bn_cf = get_SECS_J_G_matrices(lat, lon, self.lat_J, self.lon_J,
                                             current_type = 'curl_free',
                                             RI = self.R,
                                             singularity_limit = self.secs_singularity_limit)

        Be_df, Bn_df = get_SECS_J_G_matrices(lat, lon, self.lat_J, self.lon_J,
                                             current_type = 'divergence_free',
                                             RI = self.R,
                                             singularity_limit = self.secs_singularity_limit)

        return Be_cf.dot(S_cf) + Be_df.dot(S_df), Bn_cf.dot(S_cf) + Bn_df.dot(S_df)
<|MERGE_RESOLUTION|>--- conflicted
+++ resolved
@@ -348,19 +348,11 @@
         
         if 'lapack_driver' not in kwargs.keys():
             kwargs['lapack_driver'] = 'gelsd'
-<<<<<<< HEAD
 
         self.Cmpost = scipy.linalg.lstsq(GG, np.eye(GG.shape[0]), **kwargs)[0]
         self.Rmatrix = self.Cmpost.dot(self.GTG)
         self.m = self.Cmpost.dot(self.GTd)
 
-=======
-
-        self.Cmpost = scipy.linalg.lstsq(GG, np.eye(GG.shape[0]), **kwargs)[0]
-        self.Rmatrix = self.Cmpost.dot(self.GTG)
-        self.m = self.Cmpost.dot(self.GTd)
-
->>>>>>> b84f7199
         return (self.GTG, self.GTd)
 
     def calc_resolution(self, innerGrid=True):
