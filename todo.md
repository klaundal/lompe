--- conflicted
+++ resolved
@@ -23,13 +23,7 @@
 - find a better solution for the return_shape keyword (it is handled in decorator now)
 - KALLE: Implement Fukushima's correction for inclined field
 - KALLE/SIMON - include magnetic coordinates in display
-- KALLE: Visualization - scatter plots of model data misfits
 - KALLE: Plotting tool for cubed sphere projections
-<<<<<<< HEAD
-- KALLE: Add updated polplot to Lompe
-=======
-- KALLE: Add an optional weight to the Data class (for example to allow for temporal weighting -- make sure that the spatial weights are based on the weighted number of data points in each cell)
->>>>>>> 2f989822
 - KALLE: Run for Nina's dates: 2014-01-21, 2014-12-18, 2014-12-19
 - Mapping of convection data in data.py or dataloader.py (with apexpy mapping functions?) 
 - Handle radius coordinate from satellite measurements/magnetometers in a 
